# coding: utf-8

# Copyright 2018 Hiroshi Seki
#  Apache 2.0  (http://www.apache.org/licenses/LICENSE-2.0)

import espnet.lm.pytorch_backend.lm as lm_pytorch

import espnet.lm.chainer_backend.lm as lm_chainer

import argparse
import importlib
import numpy

import pytest


def make_arg(**kwargs):
    defaults = dict(
        elayers=4,
        subsample="1_2_2_1_1",
        etype="blstmp",
        eunits=100,
        eprojs=100,
        dtype="lstm",
        dlayers=1,
        dunits=300,
        atype="location",
        aconv_chans=10,
        aconv_filts=100,
        mtlalpha=0.5,
        lsm_type="",
        lsm_weight=0.0,
        sampling_probability=0.0,
        adim=320,
        dropout_rate=0.0,
        dropout_rate_decoder=0.0,
        nbest=5,
        beam_size=3,
        penalty=0.5,
        maxlenratio=1.0,
        minlenratio=0.0,
        ctc_weight=0.2,
        verbose=2,
        char_list=["a", "i", "u", "e", "o"],
        outdir=None,
        ctc_type="warpctc",
        sym_space="<space>",
        sym_blank="<blank>",
<<<<<<< HEAD
        context_residual=False,
        replace_sos=False,
        tgt_lang=False
=======
        use_frontend=False
>>>>>>> 41a9a468
    )
    defaults.update(kwargs)
    return argparse.Namespace(**defaults)


def init_torch_weight_const(m, val):
    for p in m.parameters():
        p.data.fill_(val)


def init_chainer_weight_const(m, val):
    for p in m.params():
        p.data[:] = val


@pytest.mark.parametrize(("etype", "dtype", "m_str", "text_idx1"), [
    ("blstmp", "lstm", "espnet.nets.chainer_backend.e2e_asr", 0),
    ("blstmp", "lstm", "espnet.nets.pytorch_backend.e2e_asr", 1),
    ("vggblstmp", "lstm", "espnet.nets.chainer_backend.e2e_asr", 2),
    ("vggblstmp", "lstm", "espnet.nets.pytorch_backend.e2e_asr", 3),
    ("bgrup", "gru", "espnet.nets.chainer_backend.e2e_asr", 4),
    ("bgrup", "gru", "espnet.nets.pytorch_backend.e2e_asr", 5),
    ("vggbgrup", "gru", "espnet.nets.chainer_backend.e2e_asr", 6),
    ("vggbgrup", "gru", "espnet.nets.pytorch_backend.e2e_asr", 7),
])
def test_recognition_results(etype, dtype, m_str, text_idx1):
    const = 1e-4
    numpy.random.seed(1)
    seq_true_texts = ([["o", "iuiuiuiuiuiuiuiuo", "aiaiaiaiaiaiaiaio"],
                       ["o", "uiuiuiuiuiuiuiuio", "aiaiaiaiaiaiaiaio"],
                       ["o", "iuiuiuiuiuiuiuiuo", "aiaiaiaiaiaiaiaio"],
                       ["o", "uiuiuiuiuiuiuiuio", "aiaiaiaiaiaiaiaio"],
                       ["o", "iuiuiuiuiuiuiuiuo", "aiaiaiaiaiaiaiaio"],
                       ["o", "uiuiuiuiuiuiuiuio", "aiaiaiaiaiaiaiaio"],
                       ["o", "iuiuiuiuiuiuiuiuo", "aiaiaiaiaiaiaiaio"],
                       ["o", "uiuiuiuiuiuiuiuio", "aiaiaiaiaiaiaiaio"]])

    # ctc_weight: 0.0 (attention), 0.5 (hybrid CTC/attention), 1.0 (CTC)
    for text_idx2, ctc_weight in enumerate([0.0, 0.5, 1.0]):
        seq_true_text = seq_true_texts[text_idx1][text_idx2]

        args = make_arg(etype=etype, ctc_weight=ctc_weight)
        m = importlib.import_module(m_str)
        model = m.E2E(40, 5, args)

        if "pytorch" in m_str:
            init_torch_weight_const(model, const)
        else:
            init_chainer_weight_const(model, const)

        data = [
            ("aaa", dict(feat=numpy.random.randn(100, 40).astype(
                numpy.float32), token=seq_true_text))
        ]

        in_data = data[0][1]["feat"]
        nbest_hyps = model.recognize(in_data, args, args.char_list)
        y_hat = nbest_hyps[0]['yseq'][1:]
        seq_hat = [args.char_list[int(idx)] for idx in y_hat]
        seq_hat_text = "".join(seq_hat).replace('<space>', ' ')
        seq_true_text = data[0][1]["token"]

        assert seq_hat_text == seq_true_text


@pytest.mark.parametrize(("etype", "dtype", "m_str", "text_idx1"), [
    ("blstmp", "lstm", "espnet.nets.chainer_backend.e2e_asr", 0),
    ("blstmp", "lstm", "espnet.nets.pytorch_backend.e2e_asr", 1),
    ("vggblstmp", "lstm", "espnet.nets.chainer_backend.e2e_asr", 2),
    ("vggblstmp", "lstm", "espnet.nets.pytorch_backend.e2e_asr", 3),
    ("bgrup", "gru", "espnet.nets.chainer_backend.e2e_asr", 4),
    ("bgrup", "gru", "espnet.nets.pytorch_backend.e2e_asr", 5),
    ("vggbgrup", "gru", "espnet.nets.chainer_backend.e2e_asr", 6),
    ("vggbgrup", "gru", "espnet.nets.pytorch_backend.e2e_asr", 7),
])
def test_recognition_results_with_lm(etype, dtype, m_str, text_idx1):
    const = 1e-4
    numpy.random.seed(1)
    seq_true_texts = [["o", "iuiuiuiuiuiuiuiuo", "aiaiaiaiaiaiaiaio"],
                      ["o", "uiuiuiuiuiuiuiuio", "aiaiaiaiaiaiaiaio"],
                      ["o", "iuiuiuiuiuiuiuiuo", "aiaiaiaiaiaiaiaio"],
                      ["o", "uiuiuiuiuiuiuiuio", "aiaiaiaiaiaiaiaio"],
                      ["o", "iuiuiuiuiuiuiuiuo", "aiaiaiaiaiaiaiaio"],
                      ["o", "uiuiuiuiuiuiuiuio", "aiaiaiaiaiaiaiaio"],
                      ["o", "iuiuiuiuiuiuiuiuo", "aiaiaiaiaiaiaiaio"],
                      ["o", "uiuiuiuiuiuiuiuio", "aiaiaiaiaiaiaiaio"]]

    # ctc_weight: 0.0 (attention), 0.5 (hybrid CTC/attention), 1.0 (CTC)
    for text_idx2, ctc_weight in enumerate([0.0, 0.5, 1.0]):
        seq_true_text = seq_true_texts[text_idx1][text_idx2]

        args = make_arg(etype=etype, rnnlm="dummy", ctc_weight=ctc_weight,
                        lm_weight=0.3)
        m = importlib.import_module(m_str)
        model = m.E2E(40, 5, args)

        if "pytorch" in m_str:
            rnnlm = lm_pytorch.ClassifierWithState(
                lm_pytorch.RNNLM(len(args.char_list), 2, 10))
            init_torch_weight_const(model, const)
            init_torch_weight_const(rnnlm, const)
        else:
            rnnlm = lm_chainer.ClassifierWithState(
                lm_chainer.RNNLM(len(args.char_list), 2, 10))
            init_chainer_weight_const(model, const)
            init_chainer_weight_const(rnnlm, const)

        data = [
            ("aaa", dict(feat=numpy.random.randn(100, 40).astype(
                numpy.float32), token=seq_true_text))
        ]

        in_data = data[0][1]["feat"]
        nbest_hyps = model.recognize(in_data, args, args.char_list, rnnlm)
        y_hat = nbest_hyps[0]['yseq'][1:]
        seq_hat = [args.char_list[int(idx)] for idx in y_hat]
        seq_hat_text = "".join(seq_hat).replace('<space>', ' ')
        seq_true_text = data[0][1]["token"]

        assert seq_hat_text == seq_true_text


@pytest.mark.parametrize(("etype", "dtype", "m_str"), [
    ("blstmp", "lstm", "espnet.nets.chainer_backend.e2e_asr"),
    ("blstmp", "lstm", "espnet.nets.pytorch_backend.e2e_asr"),
    ("vggblstmp", "lstm", "espnet.nets.chainer_backend.e2e_asr"),
    ("vggblstmp", "lstm", "espnet.nets.pytorch_backend.e2e_asr"),
    ("bgrup", "gru", "espnet.nets.chainer_backend.e2e_asr"),
    ("bgrup", "gru", "espnet.nets.pytorch_backend.e2e_asr"),
    ("vggbgrup", "gru", "espnet.nets.chainer_backend.e2e_asr"),
    ("vggbgrup", "gru", "espnet.nets.pytorch_backend.e2e_asr"),
])
def test_batch_beam_search(etype, dtype, m_str):
    const = 1e-4
    numpy.random.seed(1)

    # ctc_weight: 0.0 (attention), 0.5 (hybrid CTC/attention), 1.0 (CTC)
    for ctc_weight in [0.0]:
        args = make_arg(etype=etype, rnnlm="dummy", ctc_weight=ctc_weight,
                        lm_weight=0.3)
        m = importlib.import_module(m_str)
        model = m.E2E(40, 5, args)

        if "pytorch" in m_str:
            rnnlm = lm_pytorch.ClassifierWithState(
                lm_pytorch.RNNLM(len(args.char_list), 2, 10))
            init_torch_weight_const(model, const)
            init_torch_weight_const(rnnlm, const)
        else:
            # chainer module
            continue

        data = [("aaa", dict(feat=numpy.random.randn(100, 40).astype(numpy.float32)))]
        in_data = data[0][1]["feat"]

        for lm_weight in [0.0, 0.3]:
            if lm_weight == 0.0:
                s_nbest_hyps = model.recognize(in_data, args, args.char_list)
                b_nbest_hyps = model.recognize_batch([in_data], args, args.char_list)
            else:
                s_nbest_hyps = model.recognize(in_data, args, args.char_list, rnnlm)
                b_nbest_hyps = model.recognize_batch([in_data], args, args.char_list, rnnlm)

            assert s_nbest_hyps[0]['yseq'] == b_nbest_hyps[0][0]['yseq']<|MERGE_RESOLUTION|>--- conflicted
+++ resolved
@@ -46,13 +46,10 @@
         ctc_type="warpctc",
         sym_space="<space>",
         sym_blank="<blank>",
-<<<<<<< HEAD
         context_residual=False,
         replace_sos=False,
         tgt_lang=False
-=======
         use_frontend=False
->>>>>>> 41a9a468
     )
     defaults.update(kwargs)
     return argparse.Namespace(**defaults)
