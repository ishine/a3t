--- conflicted
+++ resolved
@@ -51,13 +51,10 @@
         char_list=[u"あ", u"い", u"う", u"え", u"お"],
         outdir=None,
         ctc_type="warpctc",
-<<<<<<< HEAD
         context_residual=False,
         replace_sos=False,
-        tgt_lang=False
-=======
+        tgt_lang=False,
         sortagrad=0
->>>>>>> 54bc76ea
     )
     defaults.update(kwargs)
     return argparse.Namespace(**defaults)
