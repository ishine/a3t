from argparse import Namespace

import numpy
import pytest
import torch

from espnet.nets.asr_interface import dynamic_import_asr
from espnet.nets.beam_search import BeamSearch
from espnet.nets.lm_interface import dynamic_import_lm
from espnet.nets.scorers.length_bonus import LengthBonus

rnn_args = Namespace(
    elayers=1,
    subsample="1_2_2_1_1",
    etype="vggblstm",
    eunits=16,
    eprojs=8,
    dtype="lstm",
    dlayers=1,
    dunits=16,
    atype="location",
    aheads=2,
    awin=5,
    aconv_chans=4,
    aconv_filts=10,
    lsm_type="",
    lsm_weight=0.0,
    sampling_probability=0.0,
    adim=16,
    dropout_rate=0.0,
    dropout_rate_decoder=0.0,
    nbest=5,
    beam_size=2,
    penalty=0.5,
    maxlenratio=1.0,
    minlenratio=0.0,
    ctc_weight=0.2,
    lm_weight=0.0,
    rnnlm=None,
    streaming_min_blank_dur=10,
    streaming_onset_margin=2,
    streaming_offset_margin=2,
    verbose=2,
    outdir=None,
    ctc_type="warpctc",
    report_cer=False,
    report_wer=False,
    sym_space="<space>",
    sym_blank="<blank>",
    sortagrad=0,
    grad_noise=False,
    context_residual=False,
    use_frontend=False,
    replace_sos=False,
    tgt_lang=False,
)

transformer_args = Namespace(
    adim=16,
    aheads=2,
    dropout_rate=0.0,
    transformer_attn_dropout_rate=None,
    elayers=2,
    eunits=16,
    dlayers=2,
    dunits=16,
    sym_space="<space>",
    sym_blank="<blank>",
    transformer_decoder_selfattn_layer_type="selfattn",
    transformer_encoder_selfattn_layer_type="selfattn",
    transformer_init="pytorch",
    transformer_input_layer="conv2d",
    transformer_length_normalized_loss=True,
    report_cer=False,
    report_wer=False,
    ctc_type="warpctc",
    wshare=2,
    ldconv_encoder_kernel_length="31_31",
    ldconv_decoder_kernel_length="11_11",
    ldconv_usebias=False,
    lsm_weight=0.001,
)

ldconv_lconv_args = Namespace(
    adim=16,
    aheads=2,
    dropout_rate=0.0,
    transformer_attn_dropout_rate=None,
    elayers=2,
    eunits=16,
    dlayers=2,
    dunits=16,
    sym_space="<space>",
    sym_blank="<blank>",
    transformer_decoder_selfattn_layer_type="lightconv",
    transformer_encoder_selfattn_layer_type="lightconv",
    transformer_init="pytorch",
    transformer_input_layer="conv2d",
    transformer_length_normalized_loss=True,
    report_cer=False,
    report_wer=False,
    ctc_type="warpctc",
    wshare=2,
    ldconv_encoder_kernel_length="31_31",
    ldconv_decoder_kernel_length="11_11",
    ldconv_usebias=False,
    lsm_weight=0.001,
)

ldconv_dconv_args = Namespace(
    adim=16,
    aheads=2,
    dropout_rate=0.0,
    transformer_attn_dropout_rate=None,
    elayers=2,
    eunits=16,
    dlayers=2,
    dunits=16,
    sym_space="<space>",
    sym_blank="<blank>",
    transformer_decoder_selfattn_layer_type="dynamicconv",
    transformer_encoder_selfattn_layer_type="dynamicconv",
    transformer_init="pytorch",
    transformer_input_layer="conv2d",
    transformer_length_normalized_loss=True,
    report_cer=False,
    report_wer=False,
    ctc_type="warpctc",
    wshare=2,
    ldconv_encoder_kernel_length="31_31",
    ldconv_decoder_kernel_length="11_11",
    ldconv_usebias=False,
    lsm_weight=0.001,
)

ldconv_lconv2d_args = Namespace(
    adim=16,
    aheads=2,
    dropout_rate=0.0,
    transformer_attn_dropout_rate=None,
    elayers=2,
    eunits=16,
    dlayers=2,
    dunits=16,
    sym_space="<space>",
    sym_blank="<blank>",
    transformer_decoder_selfattn_layer_type="lightconv2d",
    transformer_encoder_selfattn_layer_type="lightconv2d",
    transformer_init="pytorch",
    transformer_input_layer="conv2d",
    transformer_length_normalized_loss=True,
    report_cer=False,
    report_wer=False,
    ctc_type="warpctc",
    wshare=2,
    ldconv_encoder_kernel_length="31_31",
    ldconv_decoder_kernel_length="11_11",
    ldconv_usebias=False,
    lsm_weight=0.001,
)

ldconv_dconv2d_args = Namespace(
    adim=16,
    aheads=2,
    dropout_rate=0.0,
    transformer_attn_dropout_rate=None,
    elayers=2,
    eunits=16,
    dlayers=2,
    dunits=16,
    sym_space="<space>",
    sym_blank="<blank>",
    transformer_decoder_selfattn_layer_type="dynamicconv2d",
    transformer_encoder_selfattn_layer_type="dynamicconv2d",
    transformer_init="pytorch",
    transformer_input_layer="conv2d",
    transformer_length_normalized_loss=True,
    report_cer=False,
    report_wer=False,
    ctc_type="warpctc",
    wshare=2,
    ldconv_encoder_kernel_length="31_31",
    ldconv_decoder_kernel_length="11_11",
    ldconv_usebias=False,
    lsm_weight=0.001,
)


# from test.test_e2e_asr_transformer import prepare
def prepare(E2E, args, mtlalpha=0.0):
    args.mtlalpha = mtlalpha
    args.char_list = ["a", "e", "i", "o", "u"]
    idim = 40
    odim = 5
    model = dynamic_import_asr(E2E, "pytorch")(idim, odim, args)
    batchsize = 5
    x = torch.randn(batchsize, 40, idim)
    ilens = [40, 30, 20, 15, 10]
    n_token = odim - 1
    # avoid 0 for eps in ctc
    y = (torch.rand(batchsize, 10) * n_token % (n_token - 1)).long() + 1
    olens = [3, 9, 10, 2, 3]
    for i in range(batchsize):
        x[i, ilens[i] :] = -1
        y[i, olens[i] :] = -1

    data = []
    for i in range(batchsize):
        data.append(
            (
                "utt%d" % i,
                {
                    "input": [{"shape": [ilens[i], idim]}],
                    "output": [{"shape": [olens[i]]}],
                },
            )
        )
    return model, x, torch.tensor(ilens), y, data, args


@pytest.mark.parametrize(
    "model_class, args, mtlalpha, ctc_weight, lm_weight, bonus, device, dtype",
    [
        (nn, args, ctc_train, ctc_recog, lm, bonus, device, dtype)
        for device in ("cpu", "cuda")
<<<<<<< HEAD
        for nn, args in (("transformer", transformer_args), ("rnn", rnn_args))
        for ctc_train in (0.0, 0.5, 1.0)
        for ctc_recog in (0.0, 0.5, 1.0)
=======
        for nn, args in (
            ("transformer", transformer_args),
            ("transformer", ldconv_lconv_args),
            ("transformer", ldconv_dconv_args),
            ("transformer", ldconv_lconv2d_args),
            ("transformer", ldconv_dconv2d_args),
            ("rnn", rnn_args),
        )
        for ctc in (0.0, 0.5, 1.0)
>>>>>>> ce8ca1b9
        for lm in (0.0, 0.5)
        for bonus in (0.0, 0.1)
        for dtype in ("float16", "float32", "float64")
    ],
)
def test_beam_search_equal(
    model_class, args, mtlalpha, ctc_weight, lm_weight, bonus, device, dtype
):
    if device == "cuda" and not torch.cuda.is_available():
        pytest.skip("no cuda device is available")
    if device == "cpu" and dtype == "float16":
        pytest.skip("cpu float16 implementation is not available in pytorch yet")

    # seed setting
    torch.manual_seed(123)
    torch.backends.cudnn.deterministic = True
    torch.backends.cudnn.benchmark = (
        False  # https://github.com/pytorch/pytorch/issues/6351
    )

    dtype = getattr(torch, dtype)
    model, x, ilens, y, data, train_args = prepare(model_class, args, mtlalpha=mtlalpha)
    model.eval()
    char_list = train_args.char_list
    lm_args = Namespace(type="lstm", layer=1, unit=2, embed_unit=2, dropout_rate=0.0)
    lm = dynamic_import_lm("default", backend="pytorch")(len(char_list), lm_args)
    lm.eval()

    if mtlalpha == 0.0 and ctc_weight > 0.0:
        pytest.skip("no CTC + CTC decoding.")
    if mtlalpha == 1.0 and ctc_weight < 1.0:
        pytest.skip("pure CTC + attention decoding")

    # TODO(hirofumi0810): pure CTC beam search is not implemented
    if ctc_weight == 1.0:
        pytest.skip("pure CTC beam search is not implemented")

    # test previous beam search
    args = Namespace(
        beam_size=3,
        penalty=bonus,
        ctc_weight=ctc_weight,
        maxlenratio=0,
        lm_weight=lm_weight,
        minlenratio=0,
        nbest=5,
    )

    feat = x[0, : ilens[0]].numpy()
    # legacy beam search
    with torch.no_grad():
        nbest = model.recognize(feat, args, char_list, lm.model)

    # new beam search
    scorers = model.scorers()
    if lm_weight != 0:
        scorers["lm"] = lm
    scorers["length_bonus"] = LengthBonus(len(char_list))
    weights = dict(
        decoder=1.0 - ctc_weight,
        ctc=ctc_weight,
        lm=args.lm_weight,
        length_bonus=args.penalty,
    )
    model.to(device, dtype=dtype)
    model.eval()
    beam = BeamSearch(
        beam_size=args.beam_size,
        vocab_size=len(char_list),
        weights=weights,
        scorers=scorers,
        token_list=train_args.char_list,
        sos=model.sos,
        eos=model.eos,
        pre_beam_score_key=None if ctc_weight == 1.0 else "decoder",
    )
    beam.to(device, dtype=dtype)
    beam.eval()
    with torch.no_grad():
        enc = model.encode(torch.as_tensor(feat).to(device, dtype=dtype))
        nbest_bs = beam(
            x=enc, maxlenratio=args.maxlenratio, minlenratio=args.minlenratio
        )
    if dtype == torch.float16:
        # skip because results are different. just checking it is decodable
        return

    for i, (expected, actual) in enumerate(zip(nbest, nbest_bs)):
        actual = actual.asdict()
        assert expected["yseq"] == actual["yseq"]
        numpy.testing.assert_allclose(expected["score"], actual["score"], rtol=1e-6)<|MERGE_RESOLUTION|>--- conflicted
+++ resolved
@@ -223,11 +223,6 @@
     [
         (nn, args, ctc_train, ctc_recog, lm, bonus, device, dtype)
         for device in ("cpu", "cuda")
-<<<<<<< HEAD
-        for nn, args in (("transformer", transformer_args), ("rnn", rnn_args))
-        for ctc_train in (0.0, 0.5, 1.0)
-        for ctc_recog in (0.0, 0.5, 1.0)
-=======
         for nn, args in (
             ("transformer", transformer_args),
             ("transformer", ldconv_lconv_args),
@@ -236,8 +231,8 @@
             ("transformer", ldconv_dconv2d_args),
             ("rnn", rnn_args),
         )
-        for ctc in (0.0, 0.5, 1.0)
->>>>>>> ce8ca1b9
+        for ctc_train in (0.0, 0.5, 1.0)
+        for ctc_recog in (0.0, 0.5, 1.0)
         for lm in (0.0, 0.5)
         for bonus in (0.0, 0.1)
         for dtype in ("float16", "float32", "float64")
