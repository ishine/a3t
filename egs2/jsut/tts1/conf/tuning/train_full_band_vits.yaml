# This configuration is for ESPnet2 to train 44.1 kHz VITS,
# which is truely end-to-end text-to-waveform model. To run
<<<<<<< HEAD
# this config, you need to specify the options for tts.sh
# "--tts_task gan_tts" options at least and use 44100 hz
# audio as the training data (mainly tested on JSUT).
=======
# this config, you need to specify "--tts_task gan_tts"
# option for tts.sh at least and use 44100 hz audio as
# the training data (mainly tested on JSUT and CSMSC).
>>>>>>> 797b8b2a
# This configuration tested on 4 GPUs (V100) with 32GB GPU
# memory. It takes around 2 weeks to finish the training
# but 100k iters model should generate reasonable results.

##########################################################
#                  TTS MODEL SETTING                     #
##########################################################
tts: vits
tts_conf:
    # generator related
    generator_type: vits_generator
    generator_params:
        hidden_channels: 192
        spks: -1
        global_channels: -1
        segment_size: 32
        text_encoder_attention_heads: 2
        text_encoder_ffn_expand: 4
        text_encoder_blocks: 6
        text_encoder_positionwise_layer_type: "conv1d"
        text_encoder_positionwise_conv_kernel_size: 3
        text_encoder_positional_encoding_layer_type: "rel_pos"
        text_encoder_self_attention_layer_type: "rel_selfattn"
        text_encoder_activation_type: "swish"
        text_encoder_normalize_before: true
        text_encoder_dropout_rate: 0.1
        text_encoder_positional_dropout_rate: 0.0
        text_encoder_attention_dropout_rate: 0.1
        use_macaron_style_in_text_encoder: true
        # NOTE(kan-bayashi): Conformer conv requires BatchNorm1d which causes
        #   errors when multiple GPUs in pytorch 1.7.1. Therefore, we disable
        #   it as a default. We need to consider the alternative normalization
        #   or different version pytorch may solve this issue.
        use_conformer_conv_in_text_encoder: false
        text_encoder_conformer_kernel_size: -1
        decoder_kernel_size: 7
        decoder_channels: 512
        decoder_upsample_scales: [8, 8, 2, 2, 2]
        decoder_upsample_kernel_sizes: [16, 16, 4, 4, 4]
        decoder_resblock_kernel_sizes: [3, 7, 11]
        decoder_resblock_dilations: [[1, 3, 5], [1, 3, 5], [1, 3, 5]]
        use_weight_norm_in_decoder: true
        posterior_encoder_kernel_size: 5
        posterior_encoder_layers: 16
        posterior_encoder_stacks: 1
        posterior_encoder_base_dilation: 1
        posterior_encoder_dropout_rate: 0.0
        use_weight_norm_in_posterior_encoder: true
        flow_flows: 4
        flow_kernel_size: 5
        flow_base_dilation: 1
        flow_layers: 4
        flow_dropout_rate: 0.0
        use_weight_norm_in_flow: true
        use_only_mean_in_flow: true
        stochastic_duration_predictor_kernel_size: 3
        stochastic_duration_predictor_dropout_rate: 0.5
        stochastic_duration_predictor_flows: 4
        stochastic_duration_predictor_dds_conv_layers: 3
    # discriminator related
    discriminator_type: hifigan_multi_scale_multi_period_discriminator
    discriminator_params:
        scales: 1
        scale_downsample_pooling: "AvgPool1d"
        scale_downsample_pooling_params:
            kernel_size: 4
            stride: 2
            padding: 2
        scale_discriminator_params:
            in_channels: 1
            out_channels: 1
            kernel_sizes: [15, 41, 5, 3]
            channels: 128
            max_downsample_channels: 1024
            max_groups: 16
            bias: True
            downsample_scales: [2, 2, 4, 4, 1]
            nonlinear_activation: "LeakyReLU"
            nonlinear_activation_params:
                negative_slope: 0.1
            use_weight_norm: True
            use_spectral_norm: False
        follow_official_norm: False
        periods: [2, 3, 5, 7, 11]
        period_discriminator_params:
            in_channels: 1
            out_channels: 1
            kernel_sizes: [5, 3]
            channels: 32
            downsample_scales: [3, 3, 3, 3, 1]
            max_downsample_channels: 1024
            bias: True
            nonlinear_activation: "LeakyReLU"
            nonlinear_activation_params:
                negative_slope: 0.1
            use_weight_norm: True
            use_spectral_norm: False
    # loss function related
    generator_adv_loss_params:
        average_by_discriminators: false # whether to average loss value by #discriminators
        loss_type: mse                   # loss type, "mse" or "hinge"
    discriminator_adv_loss_params:
        average_by_discriminators: false # whether to average loss value by #discriminators
        loss_type: mse                   # loss type, "mse" or "hinge"
    feat_match_loss_params:
        average_by_discriminators: false # whether to average loss value by #discriminators
        average_by_layers: false         # whether to average loss value by #layers of each discriminator
        include_final_outputs: true      # whether to include final outputs for loss calculation
    mel_loss_params:
        fs: 44100          # must be the same as the training data
        n_fft: 2048        # fft points
        hop_length: 512    # hop size
        win_length: null   # window length
        window: hann       # window type
        n_mels: 80         # number of Mel basis
        fmin: 0            # minimum frequency for Mel basis
        fmax: null         # maximum frequency for Mel basis
        log_base: null     # null represent natural log
    lambda_adv: 1.0        # loss scaling coefficient for adversarial loss
    lambda_mel: 45.0       # loss scaling coefficient for Mel loss
    lambda_feat_match: 2.0 # loss scaling coefficient for feat match loss
    lambda_dur: 1.0        # loss scaling coefficient for duration loss
    lambda_kl: 1.0         # loss scaling coefficient for KL divergence loss
    # others
    sampling_rate: 44100          # needed in the inference for saving wav
    cache_generator_outputs: true # whether to cache generator outputs in the training

##########################################################
#            OPTIMIZER & SCHEDULER SETTING               #
##########################################################
# optimizer setting for generator
optim: adamw
optim_conf:
    lr: 2.0e-4
    betas: [0.8, 0.99]
    eps: 1.0e-9
    weight_decay: 0.0
scheduler: exponentiallr
scheduler_conf:
    gamma: 0.999875
# optimizer setting for discriminator
optim2: adamw
optim2_conf:
    lr: 2.0e-4
    betas: [0.8, 0.99]
    eps: 1.0e-9
    weight_decay: 0.0
scheduler2: exponentiallr
scheduler2_conf:
    gamma: 0.999875
generator_first: false # whether to start updating generator first

##########################################################
#                OTHER TRAINING SETTING                  #
##########################################################
num_iters_per_epoch: 500  # number of iterations per epoch
max_epoch: 1000           # number of epochs
accum_grad: 1             # gradient accumulation
batch_bins: 10000000      # batch bins (feats_type=raw)
batch_type: numel         # how to make batch
grad_clip: -1             # gradient clipping norm
grad_noise: false         # whether to use gradient noise injection
sort_in_batch: descending # how to sort data in making batch
sort_batch: descending    # how to sort created batches
num_workers: 4            # number of workers of data loader
use_amp: false            # whether to use pytorch amp
log_interval: 50          # log interval in iterations
keep_nbest_models: 5      # number of models to keep
num_att_plot: 3           # number of attention figures to be saved in every check
seed: 777                 # random seed number
patience: null            # patience for early stopping
unused_parameters: true   # needed for multi gpu case
best_model_criterion:     # criterion to save the best models
-   - valid
    - generator_loss
    - min
-   - train
    - generator_loss
    - min<|MERGE_RESOLUTION|>--- conflicted
+++ resolved
@@ -1,14 +1,8 @@
 # This configuration is for ESPnet2 to train 44.1 kHz VITS,
 # which is truely end-to-end text-to-waveform model. To run
-<<<<<<< HEAD
-# this config, you need to specify the options for tts.sh
-# "--tts_task gan_tts" options at least and use 44100 hz
-# audio as the training data (mainly tested on JSUT).
-=======
 # this config, you need to specify "--tts_task gan_tts"
 # option for tts.sh at least and use 44100 hz audio as
 # the training data (mainly tested on JSUT and CSMSC).
->>>>>>> 797b8b2a
 # This configuration tested on 4 GPUs (V100) with 32GB GPU
 # memory. It takes around 2 weeks to finish the training
 # but 100k iters model should generate reasonable results.
