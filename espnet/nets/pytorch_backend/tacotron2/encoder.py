#!/usr/bin/env python3
# -*- coding: utf-8 -*-

# Copyright 2019 Nagoya University (Tomoki Hayashi)
#  Apache 2.0  (http://www.apache.org/licenses/LICENSE-2.0)

"""Tacotron2 encoder related modules."""

import six

import torch

from torch.nn.utils.rnn import pack_padded_sequence
from torch.nn.utils.rnn import pad_packed_sequence


def encoder_init(m):
    """Initialize encoder parameters."""
    if isinstance(m, torch.nn.Conv1d):
        torch.nn.init.xavier_uniform_(m.weight, torch.nn.init.calculate_gain("relu"))


class Encoder(torch.nn.Module):
    """Encoder module of Spectrogram prediction network.

    This is a module of encoder of Spectrogram prediction network in Tacotron2,
<<<<<<< HEAD
    which described in `Natural TTS
    Synthesis by Conditioning WaveNet on Mel Spectrogram Predictions`_.
    This is the encoder which converts the
    sequence of characters into the sequence of hidden states.
=======
    which described in `Natural TTS Synthesis by Conditioning WaveNet on Mel
    Spectrogram Predictions`_. This is the encoder which converts either a sequence
    of characters or acoustic features into the sequence of hidden states.
>>>>>>> 6da36cae

    .. _`Natural TTS Synthesis by Conditioning WaveNet on Mel Spectrogram Predictions`:
       https://arxiv.org/abs/1712.05884

    """

    def __init__(
        self,
        idim,
<<<<<<< HEAD
=======
        input_layer="embed",
>>>>>>> 6da36cae
        embed_dim=512,
        elayers=1,
        eunits=512,
        econv_layers=3,
        econv_chans=512,
        econv_filts=5,
        use_batch_norm=True,
        use_residual=False,
        dropout_rate=0.5,
        padding_idx=0,
    ):
        """Initialize Tacotron2 encoder module.

        Args:
            idim (int) Dimension of the inputs.
            input_layer (str): Input layer type.
            embed_dim (int, optional) Dimension of character embedding.
            elayers (int, optional) The number of encoder blstm layers.
            eunits (int, optional) The number of encoder blstm units.
            econv_layers (int, optional) The number of encoder conv layers.
            econv_filts (int, optional) The number of encoder conv filter size.
            econv_chans (int, optional) The number of encoder conv filter channels.
            use_batch_norm (bool, optional) Whether to use batch normalization.
            use_residual (bool, optional) Whether to use residual connection.
            dropout_rate (float, optional) Dropout rate.

        """
        super(Encoder, self).__init__()
        # store the hyperparameters
        self.idim = idim
        self.use_residual = use_residual

        # define network layer modules
        if input_layer == "linear":
            self.embed = torch.nn.Linear(idim, econv_chans)
        elif input_layer == "embed":
            self.embed = torch.nn.Embedding(idim, embed_dim, padding_idx=padding_idx)
        else:
            raise ValueError("unknown input_layer: " + input_layer)

        if econv_layers > 0:
            self.convs = torch.nn.ModuleList()
            for layer in six.moves.range(econv_layers):
                ichans = (
                    embed_dim if layer == 0 and input_layer == "embed" else econv_chans
                )
                if use_batch_norm:
                    self.convs += [
                        torch.nn.Sequential(
                            torch.nn.Conv1d(
                                ichans,
                                econv_chans,
                                econv_filts,
                                stride=1,
                                padding=(econv_filts - 1) // 2,
                                bias=False,
                            ),
                            torch.nn.BatchNorm1d(econv_chans),
                            torch.nn.ReLU(),
                            torch.nn.Dropout(dropout_rate),
                        )
                    ]
                else:
                    self.convs += [
                        torch.nn.Sequential(
                            torch.nn.Conv1d(
                                ichans,
                                econv_chans,
                                econv_filts,
                                stride=1,
                                padding=(econv_filts - 1) // 2,
                                bias=False,
                            ),
                            torch.nn.ReLU(),
                            torch.nn.Dropout(dropout_rate),
                        )
                    ]
        else:
            self.convs = None
        if elayers > 0:
            iunits = econv_chans if econv_layers != 0 else embed_dim
            self.blstm = torch.nn.LSTM(
                iunits, eunits // 2, elayers, batch_first=True, bidirectional=True
            )
        else:
            self.blstm = None

        # initialize
        self.apply(encoder_init)

    def forward(self, xs, ilens=None):
        """Calculate forward propagation.

        Args:
<<<<<<< HEAD
            xs (Tensor): Batch of the padded sequence of character ids (B, Tmax).
                Padded value should be 0.
=======
            xs (Tensor): Batch of the padded sequence. Either character ids (B, Tmax)
                or acoustic feature (B, Tmax, idim * encoder_reduction_factor). Padded
                value should be 0.
>>>>>>> 6da36cae
            ilens (LongTensor): Batch of lengths of each input batch (B,).

        Returns:
            Tensor: Batch of the sequences of encoder states(B, Tmax, eunits).
            LongTensor: Batch of lengths of each sequence (B,)

        """
        xs = self.embed(xs).transpose(1, 2)
        if self.convs is not None:
            for i in six.moves.range(len(self.convs)):
                if self.use_residual:
                    xs += self.convs[i](xs)
                else:
                    xs = self.convs[i](xs)
        if self.blstm is None:
            return xs.transpose(1, 2)
        if not isinstance(ilens, torch.Tensor):
            ilens = torch.tensor(ilens)
        xs = pack_padded_sequence(xs.transpose(1, 2), ilens.cpu(), batch_first=True)
        self.blstm.flatten_parameters()
        xs, _ = self.blstm(xs)  # (B, Tmax, C)
        xs, hlens = pad_packed_sequence(xs, batch_first=True)

        return xs, hlens

    def inference(self, x):
        """Inference.

        Args:
            x (Tensor): The sequeunce of character ids (T,)
                    or acoustic feature (T, idim * encoder_reduction_factor).

        Returns:
            Tensor: The sequences of encoder states(T, eunits).

        """
        xs = x.unsqueeze(0)
        ilens = torch.tensor([x.size(0)])

        return self.forward(xs, ilens)[0][0]<|MERGE_RESOLUTION|>--- conflicted
+++ resolved
@@ -24,16 +24,9 @@
     """Encoder module of Spectrogram prediction network.
 
     This is a module of encoder of Spectrogram prediction network in Tacotron2,
-<<<<<<< HEAD
-    which described in `Natural TTS
-    Synthesis by Conditioning WaveNet on Mel Spectrogram Predictions`_.
-    This is the encoder which converts the
-    sequence of characters into the sequence of hidden states.
-=======
     which described in `Natural TTS Synthesis by Conditioning WaveNet on Mel
     Spectrogram Predictions`_. This is the encoder which converts either a sequence
     of characters or acoustic features into the sequence of hidden states.
->>>>>>> 6da36cae
 
     .. _`Natural TTS Synthesis by Conditioning WaveNet on Mel Spectrogram Predictions`:
        https://arxiv.org/abs/1712.05884
@@ -43,10 +36,7 @@
     def __init__(
         self,
         idim,
-<<<<<<< HEAD
-=======
         input_layer="embed",
->>>>>>> 6da36cae
         embed_dim=512,
         elayers=1,
         eunits=512,
@@ -141,14 +131,9 @@
         """Calculate forward propagation.
 
         Args:
-<<<<<<< HEAD
-            xs (Tensor): Batch of the padded sequence of character ids (B, Tmax).
-                Padded value should be 0.
-=======
             xs (Tensor): Batch of the padded sequence. Either character ids (B, Tmax)
                 or acoustic feature (B, Tmax, idim * encoder_reduction_factor). Padded
                 value should be 0.
->>>>>>> 6da36cae
             ilens (LongTensor): Batch of lengths of each input batch (B,).
 
         Returns:
