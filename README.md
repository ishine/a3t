<div align="left"><img src="doc/image/espnet_logo1.png" width="550"/></div>

# ESPnet: end-to-end speech processing toolkit

|system/pytorch ver.|1.0.1|1.1.0|1.2.0|1.3.1|1.4.0|1.5.1|
| :---: | :---: | :---: | :---: | :---: | :---: | :---: |
|ubuntu18/python3.8/pip||||||[![Github Actions](https://github.com/espnet/espnet/workflows/CI/badge.svg)](https://github.com/espnet/espnet/actions)|
|ubuntu18/python3.7/pip|[![Github Actions](https://github.com/espnet/espnet/workflows/CI/badge.svg)](https://github.com/espnet/espnet/actions)|[![Github Actions](https://github.com/espnet/espnet/workflows/CI/badge.svg)](https://github.com/espnet/espnet/actions)|[![Github Actions](https://github.com/espnet/espnet/workflows/CI/badge.svg)](https://github.com/espnet/espnet/actions)|[![Github Actions](https://github.com/espnet/espnet/workflows/CI/badge.svg)](https://github.com/espnet/espnet/actions)|[![Github Actions](https://github.com/espnet/espnet/workflows/CI/badge.svg)](https://github.com/espnet/espnet/actions)|[![Github Actions](https://github.com/espnet/espnet/workflows/CI/badge.svg)](https://github.com/espnet/espnet/actions)|
|ubuntu18/python3.6/conda||||||[![CircleCI](https://circleci.com/gh/espnet/espnet.svg?style=svg)](https://circleci.com/gh/espnet/espnet)|
|ubuntu16/python3.6/conda||||||[![CircleCI](https://circleci.com/gh/espnet/espnet.svg?style=svg)](https://circleci.com/gh/espnet/espnet)|
|debian9/python3.6/conda||||||[![CircleCI](https://circleci.com/gh/espnet/espnet.svg?style=svg)](https://circleci.com/gh/espnet/espnet)|
|centos7/python3.6/conda||||||[![CircleCI](https://circleci.com/gh/espnet/espnet.svg?style=svg)](https://circleci.com/gh/espnet/espnet)|
|[docs/coverage] python3.8||||||[![Build Status](https://travis-ci.org/espnet/espnet.svg?branch=master)](https://travis-ci.org/espnet/espnet)|

[![PyPI version](https://badge.fury.io/py/espnet.svg)](https://badge.fury.io/py/espnet)
[![Python Versions](https://img.shields.io/pypi/pyversions/espnet.svg)](https://pypi.org/project/espnet/)
[![Downloads](https://pepy.tech/badge/espnet)](https://pepy.tech/project/espnet)
[![GitHub license](https://img.shields.io/github/license/espnet/espnet.svg)](https://github.com/espnet/espnet)
[![codecov](https://codecov.io/gh/espnet/espnet/branch/master/graph/badge.svg)](https://codecov.io/gh/espnet/espnet)
[![Code style: black](https://img.shields.io/badge/code%20style-black-000000.svg)](https://github.com/psf/black)
[![Mergify Status](https://img.shields.io/endpoint.svg?url=https://gh.mergify.io/badges/espnet/espnet&style=flat)](https://mergify.io)
[![Gitter](https://badges.gitter.im/espnet-en/community.svg)](https://gitter.im/espnet-en/community?utm_source=badge&utm_medium=badge&utm_campaign=pr-badge)

[**Docs**](https://espnet.github.io/espnet/)
| [**Example**](https://github.com/espnet/espnet/tree/master/egs)
| [**Example (ESPnet2)**](https://github.com/espnet/espnet/tree/master/egs2)
| [**Docker**](https://github.com/espnet/espnet/tree/master/docker)
| [**Notebook**](https://github.com/espnet/notebook)
| [**Tutorial (2019)**](https://github.com/espnet/interspeech2019-tutorial)

ESPnet is an end-to-end speech processing toolkit, mainly focuses on end-to-end speech recognition and end-to-end text-to-speech.
ESPnet uses [chainer](https://chainer.org/) and [pytorch](http://pytorch.org/) as a main deep learning engine,
and also follows [Kaldi](http://kaldi-asr.org/) style data processing, feature extraction/format, and recipes to provide a complete setup for speech recognition and other speech processing experiments.

## Key Features

### Kaldi style complete recipe
- Support numbers of `ASR` recipes (WSJ, Switchboard, CHiME-4/5, Librispeech, TED, CSJ, AMI, HKUST, Voxforge, REVERB, etc.)
- Support numbers of `TTS` recipes with a similar manner to the ASR recipe (LJSpeech, LibriTTS, M-AILABS, etc.)
- Support numbers of `ST` recipes (Fisher-CallHome Spanish, Libri-trans, IWSLT'18, How2, Must-C, Mboshi-French, etc.)
- Support numbers of `MT` recipes (IWSLT'16, the above ST recipes etc.)
- Support speech separation and recognition recipe (WSJ-2mix)
- Support voice conversion recipe (VCC2020 baseline) (new!)


### ASR: Automatic Speech Recognition

- **State-of-the-art performance** in several ASR benchmarks (comparable/superior to hybrid DNN/HMM and CTC)
- **Hybrid CTC/attention** based end-to-end ASR
  - Fast/accurate training with CTC/attention multitask training
  - CTC/attention joint decoding to boost monotonic alignment decoding
  - Encoder: VGG-like CNN + BiRNN (LSTM/GRU), sub-sampling BiRNN (LSTM/GRU) or Transformer
- Attention: Dot product, location-aware attention, variants of multihead
- Incorporate RNNLM/LSTMLM/TransformerLM/N-gram trained only with text data
- Batch GPU decoding
- **Transducer** based end-to-end ASR
  - Available: RNN-Transducer, Transformer-Transducer, mixed Transformer/RNN-Transducer
  - Also support: attention mechanism (RNN-decoder), pre-init w/ LM (RNN-decoder), VGG-Transformer (encoder)
- CTC forced alignment

### TTS: Text-to-speech
- Tacotron2 based end-to-end TTS
- Transformer based end-to-end TTS
- Feed-forward Transformer (a.k.a. FastSpeech) based end-to-end TTS
- Multi-speaker TTS with pretrained speaker embedding
- Support phoneme-based TTS for En, Jp, and Zn
- Integration with neural vocoders such as WaveNet, ParallelWaveGAN, and (Multi-band) MelGAN

> To train the neural vocoder, please check the following repositories:
> - [kan-bayashi/ParallelWaveGAN](https://github.com/kan-bayashi/ParallelWaveGAN)
> - [r9y9/wavenet_vocoder](https://github.com/r9y9/wavenet_vocoder)

### ST: Speech Translation & MT: Machine Translation
- **State-of-the-art performance** in several ST benchmarks (comparable/superior to cascaded ASR and MT)
- Transformer based end-to-end ST (new!)
- Transformer based end-to-end MT (new!)

### VC: Voice conversion
- Transformer and Tacotron2 based arallel VC using melspectrogram (new!)
- End-to-end VC based on cascaded ASR+TTS (Baseline system for Voice Conversion Challenge 2020!)

### DNN Framework
- Flexible network architecture thanks to chainer and pytorch
- Flexible front-end processing thanks to [kaldiio](https://github.com/nttcslab-sp/kaldiio) and HDF5 support
- Tensorboard based monitoring

### ESPnet2
See [ESPnet2](https://espnet.github.io/espnet/espnet2_tutorial.html).

- Indepedent from Kaldi/Chainer
- On the fly feature extraction and text processing when training
- Multi GPUs training on single/multi nodes (Distributed training)
- A template recipe which can be applied for all corpora
- Possible to train any size of corpus without cpu memory error

## Installation
- If you intend to do full experiments including DNN training, then see [Installation](https://espnet.github.io/espnet/installation.html).
- If you just need the Python module only:
    ```sh
    pip install espnet
    # To install latest
    # pip install git+https://github.com/espnet/espnet
    ```

    You need to install some packages.

    ```sh
    pip install torch
    pip install chainer==6.0.0 cupy==6.0.0    # [Option] If you'll use ESPnet1
    pip install torchaudio                    # [Option] If you'll use enhancement task
    pip install torch_optimizer               # [Option] If you'll use additional optimizers in ESPnet2
    ```

    There are some required packages depending on each task other than above. If you meet ImportError, please intall them at that time.

## Usage
See [Usage](https://espnet.github.io/espnet/tutorial.html).

## Docker Container

go to [docker/](docker/) and follow [instructions](https://espnet.github.io/espnet/docker.html).

## Contribution
Thank you for taking times for ESPnet! Any contributions to ESPNet are welcome and feel free to ask any questions or requests to [issues](https://github.com/espnet/espnet/issues).
If it's the first contribution to ESPnet for you,  please follow the [contribution guide](CONTRIBUTING.md).

## Results and demo

You can find useful tutorials and demos in [Interspeech 2019 Tutorial](https://github.com/espnet/interspeech2019-tutorial)

### ASR results

<details><summary>expand</summary><div>


We list the character error rate (CER) and word error rate (WER) of major ASR tasks.

| Task                   | CER (%) | WER (%) | Pretrained model                                                                                                                                                      |
| -----------            | :----:  | :----:  | :----:                                                                                                                                                                |
| Aishell dev            | 6.0     | N/A     | [link](https://github.com/espnet/espnet/blob/master/egs/aishell/asr1/RESULTS.md#transformer-result-default-transformer-with-initial-learning-rate--10-and-epochs--50) |
| Aishell test           | 6.6     | N/A     | same as above                                                                                                                                                         |
| Common Voice dev       | 1.7     | 2.2     | [link](https://github.com/espnet/espnet/blob/master/egs/commonvoice/asr1/RESULTS.md#first-results-default-pytorch-transformer-setting-with-bpe-100-epochs-single-gpu) |
| Common Voice test      | 1.8     | 2.3     | same as above                                                                                                                                                         |
| CSJ eval1              | 5.7     | N/A     | [link](https://github.com/espnet/espnet/blob/master/egs/csj/asr1/RESULTS.md#pytorch-backend-transformer-without-any-hyperparameter-tuning)                            |
| CSJ eval2              | 3.8     | N/A     | same as above                                                                                                                                                         |
| CSJ eval3              | 4.2     | N/A     | same as above                                                                                                                                                         |
| HKUST dev              | 23.5    | N/A     | [link](https://github.com/espnet/espnet/blob/master/egs/hkust/asr1/RESULTS.md#transformer-only-20-epochs)                                                             |
| Librispeech dev_clean  | N/A     | 2.1     | [link](https://github.com/espnet/espnet/blob/master/egs/librispeech/asr1/RESULTS.md#pytorch-large-transformer-with-specaug-4-gpus--transformer-lm-4-gpus)             |
| Librispeech dev_other  | N/A     | 5.3     | same as above                                                                                                                                                         |
| Librispeech test_clean | N/A     | 2.5     | same as above                                                                                                                                                         |
| Librispeech test_other | N/A     | 5.5     | same as above                                                                                                                                                         |
| TEDLIUM2 dev           | N/A     | 9.3     | [link](https://github.com/espnet/espnet/blob/master/egs/tedlium2/asr1/RESULTS.md#transformer-large-model--specaug--large-lm)                                          |
| TEDLIUM2 test          | N/A     | 8.1     | same as above                                                                                                                                                         |
| TEDLIUM3 dev           | N/A     | 9.7     | [link](https://github.com/espnet/espnet/blob/master/egs/tedlium3/asr1/RESULTS.md#transformer-elayers12-dlayers6-units2048-8-gpus-specaug--large-lm)                   |
| TEDLIUM3 test          | N/A     | 8.0     | same as above                                                                                                                                                         |
| WSJ dev93              | 3.2     | 7.0     | N/A                                                                                                                                                                   |
| WSJ eval92             | 2.1     | 4.7     | N/A                                                                                                                                                                   |

Note that the performance of the CSJ, HKUST, and Librispeech tasks was significantly improved by using the wide network (#units = 1024) and large subword units if necessary reported by [RWTH](https://arxiv.org/pdf/1805.03294.pdf).

If you want to check the results of the other recipes, please check `egs/<name_of_recipe>/asr1/RESULTS.md`.

</div></details>


### ASR demo

<details><summary>expand</summary><div>

You can recognize speech in a WAV file using pretrained models.
Go to a recipe directory and run `utils/recog_wav.sh` as follows:
```sh
# go to recipe directory and source path of espnet tools
cd egs/tedlium2/asr1 && . ./path.sh
# let's recognize speech!
recog_wav.sh --models tedlium2.transformer.v1 example.wav
```
where `example.wav` is a WAV file to be recognized.
The sampling rate must be consistent with that of data used in training.

Available pretrained models in the demo script are listed as below.

| Model                                                                                            | Notes                                                      |
| :------                                                                                          | :------                                                    |
| [tedlium2.rnn.v1](https://drive.google.com/open?id=1UqIY6WJMZ4sxNxSugUqp3mrGb3j6h7xe)            | Streaming decoding based on CTC-based VAD                  |
| [tedlium2.rnn.v2](https://drive.google.com/open?id=1cac5Uc09lJrCYfWkLQsF8eapQcxZnYdf)            | Streaming decoding based on CTC-based VAD (batch decoding) |
| [tedlium2.transformer.v1](https://drive.google.com/open?id=1cVeSOYY1twOfL9Gns7Z3ZDnkrJqNwPow)    | Joint-CTC attention Transformer trained on Tedlium 2       |
| [tedlium3.transformer.v1](https://drive.google.com/open?id=1zcPglHAKILwVgfACoMWWERiyIquzSYuU)    | Joint-CTC attention Transformer trained on Tedlium 3       |
| [librispeech.transformer.v1](https://drive.google.com/open?id=1BtQvAnsFvVi-dp_qsaFP7n4A_5cwnlR6) | Joint-CTC attention Transformer trained on Librispeech     |
| [commonvoice.transformer.v1](https://drive.google.com/open?id=1tWccl6aYU67kbtkm8jv5H6xayqg1rzjh) | Joint-CTC attention Transformer trained on CommonVoice     |
| [csj.transformer.v1](https://drive.google.com/open?id=120nUQcSsKeY5dpyMWw_kI33ooMRGT2uF)         | Joint-CTC attention Transformer trained on CSJ             |

</div></details>

### ST results

<details><summary>expand</summary><div>

We list 4-gram BLEU of major ST tasks.

#### end-to-end system
| Task | BLEU | Pretrained model |
| ---- | :----: | :----: |
| Fisher-CallHome Spanish fisher_test (Es->En)      | 48.39 | [link](https://github.com/espnet/espnet/blob/master/egs/fisher_callhome_spanish/st1/RESULTS.md#train_spen_lcrm_pytorch_train_pytorch_transformer_bpe_short_long_bpe1000_specaug_asrtrans_mttrans) |
| Fisher-CallHome Spanish callhome_evltest (Es->En) | 18.67 | [link](https://github.com/espnet/espnet/blob/master/egs/fisher_callhome_spanish/st1/RESULTS.md#train_spen_lcrm_pytorch_train_pytorch_transformer_bpe_short_long_bpe1000_specaug_asrtrans_mttrans) |
| Libri-trans test (En->Fr)                         | 16.70 | [link](https://github.com/espnet/espnet/blob/master/egs/libri_trans/st1/RESULTS.md#train_spfr_lc_pytorch_train_pytorch_transformer_bpe_short_long_bpe1000_specaug_asrtrans_mttrans-1) |
| How2 dev5 (En->Pt)                                | 45.68 | [link](https://github.com/espnet/espnet/blob/master/egs/how2/st1/RESULTS.md#trainpt_tc_pytorch_train_pytorch_transformer_short_long_bpe8000_specaug_asrtrans_mttrans-1) |
| Must-C tst-COMMON (En->De)                        | 22.91 | [link](https://github.com/espnet/espnet/blob/master/egs/must_c/st1/RESULTS.md#train_spen-dede_tc_pytorch_train_pytorch_transformer_short_long_bpe8000_specaug_asrtrans_mttrans) |
| Mboshi-French dev (Fr->Mboshi)                    | 6.18  | N/A  |

#### cascaded system
| Task | BLEU | Pretrained model |
| ---- | :----: | :----: |
| Fisher-CallHome Spanish fisher_test (Es->En)      | 42.16 | N/A  |
| Fisher-CallHome Spanish callhome_evltest (Es->En) | 19.82 | N/A  |
| Libri-trans test (En->Fr)                         | 16.96 | N/A  |
| How2 dev5 (En->Pt)                                | 44.90 | N/A  |
| Must-C tst-COMMON (En->De)                        | 23.65 | N/A  |

If you want to check the results of the other recipes, please check `egs/<name_of_recipe>/st1/RESULTS.md`.

</div></details>


### ST demo

<details><summary>expand</summary><div>

(**New!**) We made a new real-time E2E-ST + TTS demonstration in Google Colab.
Please access the notebook from the following button and enjoy the real-time speech-to-speech translation!

[![Open In Colab](https://colab.research.google.com/assets/colab-badge.svg)](https://colab.research.google.com/github/espnet/notebook/blob/master/st_demo.ipynb)

---

You can translate speech in a WAV file using pretrained models.
Go to a recipe directory and run `utils/translate_wav.sh` as follows:
```sh
# go to recipe directory and source path of espnet tools
cd egs/fisher_callhome_spanish/st1 && . ./path.sh
# download example wav file
wget -O - https://github.com/espnet/espnet/files/4100928/test.wav.tar.gz | tar zxvf -
# let's translate speech!
translate_wav.sh --models fisher_callhome_spanish.transformer.v1.es-en test.wav
```
where `test.wav` is a WAV file to be translated.
The sampling rate must be consistent with that of data used in training.

Available pretrained models in the demo script are listed as below.

| Model                                                                                            | Notes                                                      |
| :------                                                                                          | :------                                                    |
| [fisher_callhome_spanish.transformer.v1](https://drive.google.com/open?id=1hawp5ZLw4_SIHIT3edglxbKIIkPVe8n3)            | Transformer-ST trained on Fisher-CallHome Spanish Es->En                  |

</div></details>


### MT results

<details><summary>expand</summary><div>

| Task | BLEU | Pretrained model |
| ---- | :----: | :----: |
| Fisher-CallHome Spanish fisher_test (Es->En)      | 61.45 | [link](https://github.com/espnet/espnet/blob/master/egs/fisher_callhome_spanish/mt1/RESULTS.md#trainen_lcrm_lcrm_pytorch_train_pytorch_transformer_bpe_bpe1000) |
| Fisher-CallHome Spanish callhome_evltest (Es->En) | 29.86 | [link](https://github.com/espnet/espnet/blob/master/egs/fisher_callhome_spanish/mt1/RESULTS.md#trainen_lcrm_lcrm_pytorch_train_pytorch_transformer_bpe_bpe1000) |
| Libri-trans test (En->Fr)                         | 18.09 | [link](https://github.com/espnet/espnet/blob/master/egs/libri_trans/mt1/RESULTS.md#trainfr_lcrm_tc_pytorch_train_pytorch_transformer_bpe1000) |
| How2 dev5 (En->Pt)                                | 58.61 | [link](https://github.com/espnet/espnet/blob/master/egs/how2/mt1/RESULTS.md#trainpt_tc_tc_pytorch_train_pytorch_transformer_bpe8000) |
| Must-C tst-COMMON (En->De)                        | 27.63 | [link](https://github.com/espnet/espnet/blob/master/egs/must_c/mt1/RESULTS.md#summary-4-gram-bleu) |
| IWSLT'14 test2014 (En->De)                        | 24.70 | [link](https://github.com/espnet/espnet/blob/master/egs/iwslt16/mt1/RESULTS.md#result) |
| IWSLT'14 test2014 (De->En)                        | 29.22 | [link](https://github.com/espnet/espnet/blob/master/egs/iwslt16/mt1/RESULTS.md#result) |
| IWSLT'16 test2014 (En->De)                        | 24.05 | [link](https://github.com/espnet/espnet/blob/master/egs/iwslt16/mt1/RESULTS.md#result) |
| IWSLT'16 test2014 (De->En)                        | 29.13 | [link](https://github.com/espnet/espnet/blob/master/egs/iwslt16/mt1/RESULTS.md#result) |

</div></details>

### TTS results

<details><summary>expand</summary><div>

You can listen to our samples in demo HP [espnet-tts-sample](https://espnet.github.io/espnet-tts-sample/).
Here we list some notable ones:

- [Single English speaker Tacotron2](https://drive.google.com/open?id=18JgsOCWiP_JkhONasTplnHS7yaF_konr)
- [Single Japanese speaker Tacotron2](https://drive.google.com/open?id=1fEgS4-K4dtgVxwI4Pr7uOA1h4PE-zN7f)
- [Single other language speaker Tacotron2](https://drive.google.com/open?id=1q_66kyxVZGU99g8Xb5a0Q8yZ1YVm2tN0)
- [Multi English speaker Tacotron2](https://drive.google.com/open?id=18S_B8Ogogij34rIfJOeNF8D--uG7amz2)
- [Single English speaker Transformer](https://drive.google.com/open?id=14EboYVsMVcAq__dFP1p6lyoZtdobIL1X)
- [Single English speaker FastSpeech](https://drive.google.com/open?id=1PSxs1VauIndwi8d5hJmZlppGRVu2zuy5)
- [Multi English speaker Transformer](https://drive.google.com/open?id=1_vrdqjM43DdN1Qz7HJkvMQ6lCMmWLeGp)
- [Single Italian speaker FastSpeech](https://drive.google.com/open?id=13I5V2w7deYFX4DlVk1-0JfaXmUR2rNOv)
- [Single Mandarin speaker Transformer](https://drive.google.com/open?id=1mEnZfBKqA4eT6Bn0eRZuP6lNzL-IL3VD)
- [Single Mandarin speaker FastSpeech](https://drive.google.com/open?id=1Ol_048Tuy6BgvYm1RpjhOX4HfhUeBqdK)
- [Multi Japanese speaker Transformer](https://drive.google.com/open?id=1fFMQDF6NV5Ysz48QLFYE8fEvbAxCsMBw)
- [Single English speaker models with Parallel WaveGAN](https://drive.google.com/open?id=1HvB0_LDf1PVinJdehiuCt5gWmXGguqtx)
- [Single English speaker knowledge distillation-based FastSpeech (New!)](https://drive.google.com/open?id=1wG-Y0itVYalxuLAHdkAHO7w1CWFfRPF4)

You can download all of the pretrained models and generated samples:
- [All of the pretrained E2E-TTS models](https://drive.google.com/open?id=1k9RRyc06Zl0mM2A7mi-hxNiNMFb_YzTF)
- [All of the generated samples](https://drive.google.com/open?id=1bQGuqH92xuxOX__reWLP4-cif0cbpMLX)

Note that in the generated samples we use the following vocoders: Griffin-Lim (**GL**), WaveNet vocoder (**WaveNet**), Parallel WaveGAN (**ParallelWaveGAN**), and MelGAN (**MelGAN**).
The neural vocoders are based on following repositories.
- [kan-bayashi/ParallelWaveGAN](https://github.com/kan-bayashi/ParallelWaveGAN): Parallel WaveGAN / MelGAN / Multi-band MelGAN
- [r9y9/wavenet_vocoder](https://github.com/r9y9/wavenet_vocoder): 16 bit mixture of Logistics WaveNet vocoder
- [kan-bayashi/PytorchWaveNetVocoder](https://github.com/kan-bayashi/PytorchWaveNetVocoder): 8 bit Softmax WaveNet Vocoder with the noise shaping

If you want to build your own neural vocoder, please check the above repositories.
[kan-bayashi/ParallelWaveGAN](https://github.com/kan-bayashi/ParallelWaveGAN) provides [the manual](https://github.com/kan-bayashi/ParallelWaveGAN#decoding-with-espnet-tts-models-features) about how to decode ESPnet-TTS model's features with neural vocoders. Please check it.

Here we list all of the pretrained neural vocoders. Please download and enjoy the generation of high quality speech!

| Model link                                                                                              | Lang  | Fs [Hz] | Mel range [Hz] | FFT / Shift / Win [pt] | Model type                                                              |
| :------                                                                                                 | :---: | :----:  | :--------:     | :---------------:      | :------                                                                 |
| [ljspeech.wavenet.softmax.ns.v1](https://drive.google.com/open?id=1eA1VcRS9jzFa-DovyTgJLQ_jmwOLIi8L)    | EN    | 22.05k  | None           | 1024 / 256 / None      | [Softmax WaveNet](https://github.com/kan-bayashi/PytorchWaveNetVocoder) |
| [ljspeech.wavenet.mol.v1](https://drive.google.com/open?id=1sY7gEUg39QaO1szuN62-Llst9TrFno2t)           | EN    | 22.05k  | None           | 1024 / 256 / None      | [MoL WaveNet](https://github.com/r9y9/wavenet_vocoder)                  |
| [ljspeech.parallel_wavegan.v1](https://drive.google.com/open?id=1tv9GKyRT4CDsvUWKwH3s_OfXkiTi0gw7)      | EN    | 22.05k  | None           | 1024 / 256 / None      | [Parallel WaveGAN](https://github.com/kan-bayashi/ParallelWaveGAN)      |
| [ljspeech.wavenet.mol.v2](https://drive.google.com/open?id=1es2HuKUeKVtEdq6YDtAsLNpqCy4fhIXr)           | EN    | 22.05k  | 80-7600        | 1024 / 256 / None      | [MoL WaveNet](https://github.com/r9y9/wavenet_vocoder)                  |
| [ljspeech.parallel_wavegan.v2](https://drive.google.com/open?id=1Grn7X9wD35UcDJ5F7chwdTqTa4U7DeVB)      | EN    | 22.05k  | 80-7600        | 1024 / 256 / None      | [Parallel WaveGAN](https://github.com/kan-bayashi/ParallelWaveGAN)      |
| [ljspeech.melgan.v1 (EXPERIMENTAL)](https://drive.google.com/open?id=1ipPWYl8FBNRlBFaKj1-i23eQpW_W_YcR) | EN    | 22.05k  | 80-7600        | 1024 / 256 / None      | [MelGAN](https://github.com/kan-bayashi/ParallelWaveGAN)                |
| [ljspeech.melgan.v3 (EXPERIMENTAL)](https://drive.google.com/open?id=1_a8faVA5OGCzIcJNw4blQYjfG4oA9VEt) | EN    | 22.05k  | 80-7600        | 1024 / 256 / None      | [MelGAN](https://github.com/kan-bayashi/ParallelWaveGAN)                |
| [libritts.wavenet.mol.v1](https://drive.google.com/open?id=1jHUUmQFjWiQGyDd7ZeiCThSjjpbF_B4h)           | EN    | 24k     | None           | 1024 / 256 / None      | [MoL WaveNet](https://github.com/r9y9/wavenet_vocoder)                  |
| [jsut.wavenet.mol.v1](https://drive.google.com/open?id=187xvyNbmJVZ0EZ1XHCdyjZHTXK9EcfkK)               | JP    | 24k     | 80-7600        | 2048 / 300 / 1200      | [MoL WaveNet](https://github.com/r9y9/wavenet_vocoder)                  |
| [jsut.parallel_wavegan.v1](https://drive.google.com/open?id=1OwrUQzAmvjj1x9cDhnZPp6dqtsEqGEJM)          | JP    | 24k     | 80-7600        | 2048 / 300 / 1200      | [Parallel WaveGAN](https://github.com/kan-bayashi/ParallelWaveGAN)      |
| [csmsc.wavenet.mol.v1](https://drive.google.com/open?id=1PsjFRV5eUP0HHwBaRYya9smKy5ghXKzj)              | ZH    | 24k     | 80-7600        | 2048 / 300 / 1200      | [MoL WaveNet](https://github.com/r9y9/wavenet_vocoder)                  |
| [csmsc.parallel_wavegan.v1](https://drive.google.com/open?id=10M6H88jEUGbRWBmU1Ff2VaTmOAeL8CEy)         | ZH    | 24k     | 80-7600        | 2048 / 300 / 1200      | [Parallel WaveGAN](https://github.com/kan-bayashi/ParallelWaveGAN)      |

If you want to use the above pretrained vocoders, please exactly match the feature setting with them.

</div></details>

### TTS demo

<details><summary>expand</summary><div>

(**New!**) We made a new real-time E2E-TTS demonstration in Google Colab.
Please access the notebook from the following button and enjoy the real-time synthesis!

[![Open In Colab](https://colab.research.google.com/assets/colab-badge.svg)](https://colab.research.google.com/github/espnet/notebook/blob/master/tts_realtime_demo.ipynb)

---

You can synthesize speech in a TXT file using pretrained models.
Go to a recipe directory and run `utils/synth_wav.sh` as follows:

```sh
# go to recipe directory and source path of espnet tools
cd egs/ljspeech/tts1 && . ./path.sh
# we use upper-case char sequence for the default model.
echo "THIS IS A DEMONSTRATION OF TEXT TO SPEECH." > example.txt
# let's synthesize speech!
synth_wav.sh example.txt

# also you can use multiple sentences
echo "THIS IS A DEMONSTRATION OF TEXT TO SPEECH." > example_multi.txt
echo "TEXT TO SPEECH IS A TECHQNIQUE TO CONVERT TEXT INTO SPEECH." >> example_multi.txt
synth_wav.sh example_multi.txt
```

You can change the pretrained model as follows:

```sh
synth_wav.sh --models ljspeech.fastspeech.v1 example.txt
```

Waveform synthesis is performed with Griffin-Lim algorithm and neural vocoders (WaveNet and ParallelWaveGAN).
You can change the pretrained vocoder model as follows:

```sh
synth_wav.sh --vocoder_models ljspeech.wavenet.mol.v1 example.txt
```

WaveNet vocoder provides very high quality speech but it takes time to generate.

> **Important Note**:
>
> This code does not include text frontend part.
> Please clean the input text manually.
> Also, you need to modify feature configuration according to the model.
> Default setting is for ljspeech models, so if you want to use other pretrained models, please modify the parameters by yourself.
> For our provided models, you can find them in the below table.
>
> If you are beginner, instead of this script, I strongly recommend trying the [colab notebook](https://colab.research.google.com/github/espnet/notebook/blob/master/tts_realtime_demo.ipynb) at first, which includes all of the procedure from text frontend, feature generation, and waveform generation.

Available pretrained models in the demo script are listed as follows:

| Model link                                                                                    | Lang  | Fs [Hz] | Mel range [Hz] | FFT / Shift / Win [pt] | Input  | R   | Model type                                  |
| :------                                                                                       | :---: | :----:  | :--------:     | :---------------:      | :---:  | :-: | :------                                     |
| [ljspeech.tacotron2.v1](https://drive.google.com/open?id=1dKzdaDpOkpx7kWZnvrvx2De7eZEdPHZs)   | EN    | 22.05k  | None           | 1024 / 256 / None      | char   | 2   | Tacotron 2                                  |
| [ljspeech.tacotron2.v2](https://drive.google.com/open?id=11T9qw8rJlYzUdXvFjkjQjYrp3iGfQ15h)   | EN    | 22.05k  | None           | 1024 / 256 / None      | char   | 1   | Tacotron 2 + forward attention              |
| [ljspeech.tacotron2.v3](https://drive.google.com/open?id=1hiZn14ITUDM1nkn-GkaN_M3oaTOUcn1n)   | EN    | 22.05k  | None           | 1024 / 256 / None      | char   | 1   | Tacotron 2 + guided attention loss          |
| [ljspeech.transformer.v1](https://drive.google.com/open?id=13DR-RB5wrbMqBGx_MC655VZlsEq52DyS) | EN    | 22.05k  | None           | 1024 / 256 / None      | char   | 1   | Deep Transformer                            |
| [ljspeech.transformer.v2](https://drive.google.com/open?id=1xxAwPuUph23RnlC5gym7qDM02ZCW9Unp) | EN    | 22.05k  | None           | 1024 / 256 / None      | char   | 3   | Shallow Transformer                         |
| [ljspeech.transformer.v3](https://drive.google.com/open?id=1M_w7nxI6AfbtSHpMO-exILnAc_aUYvXP) | EN    | 22.05k  | None           | 1024 / 256 / None      | phn    | 1   | Deep Transformer                            |
| [ljspeech.fastspeech.v1](https://drive.google.com/open?id=17RUNFLP4SSTbGA01xWRJo7RkR876xM0i)  | EN    | 22.05k  | None           | 1024 / 256 / None      | char   | 1   | FF-Transformer                              |
| [ljspeech.fastspeech.v2](https://drive.google.com/open?id=1zD-2GMrWM3thaDpS3h3rkTU4jIC0wc5B)  | EN    | 22.05k  | None           | 1024 / 256 / None      | char   | 1   | FF-Transformer + CNN in FFT block           |
| [ljspeech.fastspeech.v3](https://drive.google.com/open?id=1W86YEQ6KbuUTIvVURLqKtSNqe_eI2GDN)  | EN    | 22.05k  | None           | 1024 / 256 / None      | phn    | 1   | FF-Transformer + CNN in FFT block + postnet |
| [libritts.tacotron2.v1](https://drive.google.com/open?id=1iAXwC0AuWusa9AcFeUVkcNLG0I-hnSr3)   | EN    | 24k     | 80-7600        | 1024 / 256 / None      | char   | 2   | Multi-speaker Tacotron 2                    |
| [libritts.transformer.v1](https://drive.google.com/open?id=1Xj73mDPuuPH8GsyNO8GnOC3mn0_OK4g3) | EN    | 24k     | 80-7600        | 1024 / 256 / None      | char   | 2   | Multi-speaker Transformer                   |
| [jsut.tacotron2](https://drive.google.com/open?id=1kp5M4VvmagDmYckFJa78WGqh1drb_P9t)          | JP    | 24k     | 80-7600        | 2048 / 300 / 1200      | phn    | 2   | Tacotron 2                                  |
| [jsut.transformer](https://drive.google.com/open?id=1mEnZfBKqA4eT6Bn0eRZuP6lNzL-IL3VD)        | JP    | 24k     | 80-7600        | 2048 / 300 / 1200      | phn    | 3   | Shallow Transformer                         |
| [csmsc.transformer.v1](https://drive.google.com/open?id=1bTSygvonv5TS6-iuYsOIUWpN2atGnyhZ)    | ZH    | 24k     | 80-7600        | 2048 / 300 / 1200      | pinyin | 1   | Deep Transformer                            |
| [csmsc.fastspeech.v3](https://drive.google.com/open?id=1T8thxkAxjGFPXPWPTcKLvHnd6lG0-82R)     | ZH    | 24k     | 80-7600        | 2048 / 300 / 1200      | pinyin | 1   | FF-Transformer + CNN in FFT block + postnet |

Available pretrained vocoder models in the demo script are listed as follows:

| Model link                                                                                           | Lang  | Fs [Hz] | Mel range [Hz] | FFT / Shift / Win [pt] | Model type                                                              |
| :------                                                                                              | :---: | :----:  | :--------:     | :---------------:      | :------                                                                 |
| [ljspeech.wavenet.softmax.ns.v1](https://drive.google.com/open?id=1eA1VcRS9jzFa-DovyTgJLQ_jmwOLIi8L) | EN    | 22.05k  | None           | 1024 / 256 / None      | [Softmax WaveNet](https://github.com/kan-bayashi/PytorchWaveNetVocoder) |
| [ljspeech.wavenet.mol.v1](https://drive.google.com/open?id=1sY7gEUg39QaO1szuN62-Llst9TrFno2t)        | EN    | 22.05k  | None           | 1024 / 256 / None      | [MoL WaveNet](https://github.com/r9y9/wavenet_vocoder)                  |
| [ljspeech.parallel_wavegan.v1](https://drive.google.com/open?id=1tv9GKyRT4CDsvUWKwH3s_OfXkiTi0gw7)   | EN    | 22.05k  | None           | 1024 / 256 / None      | [Parallel WaveGAN](https://github.com/kan-bayashi/ParallelWaveGAN)      |
| [libritts.wavenet.mol.v1](https://drive.google.com/open?id=1jHUUmQFjWiQGyDd7ZeiCThSjjpbF_B4h)        | EN    | 24k     | None           | 1024 / 256 / None      | [MoL WaveNet](https://github.com/r9y9/wavenet_vocoder)                  |
| [jsut.wavenet.mol.v1](https://drive.google.com/open?id=187xvyNbmJVZ0EZ1XHCdyjZHTXK9EcfkK)            | JP    | 24k     | 80-7600        | 2048 / 300 / 1200      | [MoL WaveNet](https://github.com/r9y9/wavenet_vocoder)                  |
| [jsut.parallel_wavegan.v1](https://drive.google.com/open?id=1OwrUQzAmvjj1x9cDhnZPp6dqtsEqGEJM)       | JP    | 24k     | 80-7600        | 2048 / 300 / 1200      | [Parallel WaveGAN](https://github.com/kan-bayashi/ParallelWaveGAN)      |
| [csmsc.wavenet.mol.v1](https://drive.google.com/open?id=1PsjFRV5eUP0HHwBaRYya9smKy5ghXKzj)           | ZH    | 24k     | 80-7600        | 2048 / 300 / 1200      | [MoL WaveNet](https://github.com/r9y9/wavenet_vocoder)                  |
| [csmsc.parallel_wavegan.v1](https://drive.google.com/open?id=10M6H88jEUGbRWBmU1Ff2VaTmOAeL8CEy)      | ZH    | 24k     | 80-7600        | 2048 / 300 / 1200      | [Parallel WaveGAN](https://github.com/kan-bayashi/ParallelWaveGAN)      |

</div></details>

### VC results

<<<<<<< HEAD
- Transformer and Tacotron2 based VC

You can listen to some samples on the [demo webpage](https://unilight.github.io/Publication-Demos/publications/transformer-vc/).

- Cascade ASR+TTS as one of the baseline systems of VCC2020

The [Voice Conversion Challenge 2020](http://www.vc-challenge.org/) (VCC2020) adopts ESPnet to build an end-to-end based baseline system.
In VCC2020, the objective is intra/cross lingual nonparallel VC.
You can download converted samples of the cascade ASR+TTS baseline system [here](https://drive.google.com/drive/folders/1oeZo83GrOgtqxGwF7KagzIrfjr8X59Ue?usp=sharing).
=======
The [Voice Conversion Challenge 2020](http://www.vc-challenge.org/) (VCC2020) adopts ESPnet to build an end-to-end based baseline system. In VCC2020, the objective is intra/cross lingual nonparallel VC. A cascade method of ASR+TTS is developed.
You can download converted samples [here](https://drive.google.com/drive/folders/1oeZo83GrOgtqxGwF7KagzIrfjr8X59Ue?usp=sharing).
>>>>>>> d75d5047


### CTC Forced Alignment demo

<details><summary>expand</summary><div>

You can align speech in a WAV file using pretrained models.
Go to a recipe directory and run `utils/ctc_align_wav.sh` as follows:
```sh
# go to recipe directory and source path of espnet tools
cd egs/wsj/asr1 && . ./path.sh
# get example wav file
mkdir -p alignment
cp ../../../test_utils/ctc_align_test.wav ./alignment
# let's generate the ctc alignment of the speech!
# the transcription of the example wav is:
# "THE SALE OF THE HOTELS IS PART OF HOLIDAY'S STRATEGY TO SELL OFF ASSETS AND CONCENTRATE ON PROPERTY MANAGEMENT"
ctc_align_wav.sh --align_dir ./alignment --models wsj.transformer.v1 ./alignment/ctc_align_test.wav "THE SALE OF THE HOTELS IS PART OF HOLIDAY'S STRATEGY TO SELL OFF ASSETS AND CONCENTRATE ON PROPERTY MANAGEMENT"
```
where `test.wav` is a WAV file to be aligned.
The sampling rate must be consistent with that of data used in training.

Available pretrained models in the demo script are listed as below.

| Model                                                                                            | Notes                                                      |
| :------                                                                                          | :------                                                    |
| [wsj.transformer.v1](https://drive.google.com/open?id=1Az-4H25uwnEFa4lENc-EKiPaWXaijcJp)            | Transformer-ASR trained on WSJ corpus                  |

</div></details>


## References

[1] Shinji Watanabe, Takaaki Hori, Shigeki Karita, Tomoki Hayashi, Jiro Nishitoba, Yuya Unno, Nelson Enrique Yalta Soplin, Jahn Heymann, Matthew Wiesner, Nanxin Chen, Adithya Renduchintala, and Tsubasa Ochiai, "ESPnet: End-to-End Speech Processing Toolkit," *Proc. Interspeech'18*, pp. 2207-2211 (2018)

[2] Suyoun Kim, Takaaki Hori, and Shinji Watanabe, "Joint CTC-attention based end-to-end speech recognition using multi-task learning," *Proc. ICASSP'17*, pp. 4835--4839 (2017)

[3] Shinji Watanabe, Takaaki Hori, Suyoun Kim, John R. Hershey and Tomoki Hayashi, "Hybrid CTC/Attention Architecture for End-to-End Speech Recognition," *IEEE Journal of Selected Topics in Signal Processing*, vol. 11, no. 8, pp. 1240-1253, Dec. 2017

## Citations

```
@inproceedings{watanabe2018espnet,
  author={Shinji Watanabe and Takaaki Hori and Shigeki Karita and Tomoki Hayashi and Jiro Nishitoba and Yuya Unno and Nelson {Enrique Yalta Soplin} and Jahn Heymann and Matthew Wiesner and Nanxin Chen and Adithya Renduchintala and Tsubasa Ochiai},
  title={{ESPnet}: End-to-End Speech Processing Toolkit},
  year={2018},
  booktitle={Proceedings of Interspeech},
  pages={2207--2211},
  doi={10.21437/Interspeech.2018-1456},
  url={http://dx.doi.org/10.21437/Interspeech.2018-1456}
}
@inproceedings{hayashi2020espnet,
  title={{Espnet-TTS}: Unified, reproducible, and integratable open source end-to-end text-to-speech toolkit},
  author={Hayashi, Tomoki and Yamamoto, Ryuichi and Inoue, Katsuki and Yoshimura, Takenori and Watanabe, Shinji and Toda, Tomoki and Takeda, Kazuya and Zhang, Yu and Tan, Xu},
  booktitle={Proceedings of IEEE International Conference on Acoustics, Speech and Signal Processing (ICASSP)},
  pages={7654--7658},
  year={2020},
  organization={IEEE}
}
@inproceedings{inaguma-etal-2020-espnet,
    title = "{ESP}net-{ST}: All-in-One Speech Translation Toolkit",
    author = "Inaguma, Hirofumi  and
      Kiyono, Shun  and
      Duh, Kevin  and
      Karita, Shigeki  and
      Yalta, Nelson  and
      Hayashi, Tomoki  and
      Watanabe, Shinji",
    booktitle = "Proceedings of the 58th Annual Meeting of the Association for Computational Linguistics: System Demonstrations",
    month = jul,
    year = "2020",
    address = "Online",
    publisher = "Association for Computational Linguistics",
    url = "https://www.aclweb.org/anthology/2020.acl-demos.34",
    pages = "302--311",
}
```<|MERGE_RESOLUTION|>--- conflicted
+++ resolved
@@ -76,7 +76,7 @@
 - Transformer based end-to-end MT (new!)
 
 ### VC: Voice conversion
-- Transformer and Tacotron2 based arallel VC using melspectrogram (new!)
+- Transformer and Tacotron2 based parallel VC using melspectrogram (new!)
 - End-to-end VC based on cascaded ASR+TTS (Baseline system for Voice Conversion Challenge 2020!)
 
 ### DNN Framework
@@ -418,20 +418,14 @@
 
 ### VC results
 
-<<<<<<< HEAD
 - Transformer and Tacotron2 based VC
 
 You can listen to some samples on the [demo webpage](https://unilight.github.io/Publication-Demos/publications/transformer-vc/).
 
 - Cascade ASR+TTS as one of the baseline systems of VCC2020
 
-The [Voice Conversion Challenge 2020](http://www.vc-challenge.org/) (VCC2020) adopts ESPnet to build an end-to-end based baseline system.
-In VCC2020, the objective is intra/cross lingual nonparallel VC.
-You can download converted samples of the cascade ASR+TTS baseline system [here](https://drive.google.com/drive/folders/1oeZo83GrOgtqxGwF7KagzIrfjr8X59Ue?usp=sharing).
-=======
 The [Voice Conversion Challenge 2020](http://www.vc-challenge.org/) (VCC2020) adopts ESPnet to build an end-to-end based baseline system. In VCC2020, the objective is intra/cross lingual nonparallel VC. A cascade method of ASR+TTS is developed.
 You can download converted samples [here](https://drive.google.com/drive/folders/1oeZo83GrOgtqxGwF7KagzIrfjr8X59Ue?usp=sharing).
->>>>>>> d75d5047
 
 
 ### CTC Forced Alignment demo
