--- conflicted
+++ resolved
@@ -8,11 +8,7 @@
 
 # black
 if ! black --check ${modules}; then
-<<<<<<< HEAD
-    echo "Please apply:    % black ${modules}"
-=======
     printf 'Please apply:\n    $ black %s\n' "${modules}"
->>>>>>> 4b100fbb
     exit 1
 fi
 
